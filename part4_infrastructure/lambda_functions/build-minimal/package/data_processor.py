--- conflicted
+++ resolved
@@ -42,16 +42,15 @@
     # Get environment variables
     bls_bucket = os.environ['BLS_BUCKET_NAME']
     population_bucket = os.environ['POPULATION_BUCKET_NAME']
-<<<<<<< HEAD
+cursor/fix-bls-and-population-api-errors-5304
     analytics_queue_url = os.environ['ANALYTICS_QUEUE_URL']
-=======
-    analytics_queue_url = os.environ.get('ANALYTICS_QUEUE_URL', '')
+
     
     # Get Lambda-specific configuration
     max_execution_time = int(os.environ.get('LAMBDA_MAX_EXECUTION_TIME', '840'))  # 14 minutes (900s - 60s buffer)
     max_depth = int(os.environ.get('BLS_MAX_DEPTH', '3'))  # Limit recursion depth for Lambda
     max_workers = int(os.environ.get('BLS_MAX_WORKERS', '5'))  # Concurrent requests
->>>>>>> a4584db5
+main
     
     results = {
         'bls_sync': {'success': False, 'files_uploaded': 0, 'total_files': 0, 'directories_explored': 0},
